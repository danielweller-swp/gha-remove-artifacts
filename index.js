--- conflicted
+++ resolved
@@ -69,66 +69,61 @@
     configs.repoOptions
   );
 
-<<<<<<< HEAD
-  return octokit.paginate(workflowRunsRequest).then(async workflowRuns => {
-    const workflowRunPromises = workflowRuns.reduce((result, workflowRun) => {
-      if (!workflowRun.id) {
-        return result;
-      }
+  return octokit.paginate(workflowRunsRequest).then(workflowRuns => {
+    const artifactPromises = workflowRuns
+      .filter(workflowRun => {
+        const skipWorkflow =
+          configs.skipTags && taggedCommits.includes(workflowRun.head_sha);
 
-      const skipWorkflow =
-        configs.skipTags && taggedCommits.includes(workflowRun.head_sha);
+        if (skipWorkflow) {
+          console.log(`Skipping tagged run ${workflowRun.head_sha}`);
 
-      if (skipWorkflow) {
-        console.log(`Skipping tagged run ${workflowRun.head_sha}`);
+          return false;
+        }
 
-        return result;
-      }
+        return true;
+      })
+      .map(workflowRun => {
+        const workflowRunArtifactsRequest = octokit.actions.listWorkflowRunArtifacts.endpoint.merge(
+          {
+            ...configs.repoOptions,
+            run_id: workflowRun.id,
+          }
+        );
 
-=======
-  return octokit.paginate(workflowRunsRequest).then(workflowRuns => {
-    const artifactPromises = workflowRuns.map(workflowRun => {
->>>>>>> 68adbddf
-      const workflowRunArtifactsRequest = octokit.actions.listWorkflowRunArtifacts.endpoint.merge(
-        {
-          ...configs.repoOptions,
-          run_id: workflowRun.id,
-        }
-      );
+        return octokit.paginate(workflowRunArtifactsRequest).then(artifacts =>
+          artifacts
+            .filter(artifact => {
+              const createdAt = moment(artifact.created_at);
 
-      return octokit.paginate(workflowRunArtifactsRequest).then(artifacts =>
-        artifacts
-          .filter(artifact => {
-            const createdAt = moment(artifact.created_at);
+              if (!createdAt.isBefore(configs.maxAge)) {
+                return false;
+              }
 
-            if (!createdAt.isBefore(configs.maxAge)) {
-              return false;
-            }
+              if (devEnv) {
+                console.log(
+                  `Recognized development environment, preventing ${artifact.id} from being removed.`
+                );
 
-            if (devEnv) {
-              console.log(
-                `Recognized development environment, preventing ${artifact.id} from being removed.`
-              );
+                return false;
+              }
 
-              return false;
-            }
-
-            return true;
-          })
-          .map(artifact =>
-            octokit.actions
-              .deleteArtifact({
-                ...configs.repoOptions,
-                artifact_id: artifact.id,
-              })
-              .then(() => {
-                console.log(
-                  `Successfully removed artifact with id ${artifact.id}.`
-                );
-              })
-          )
-      );
-    });
+              return true;
+            })
+            .map(artifact =>
+              octokit.actions
+                .deleteArtifact({
+                  ...configs.repoOptions,
+                  artifact_id: artifact.id,
+                })
+                .then(() => {
+                  console.log(
+                    `Successfully removed artifact with id ${artifact.id}.`
+                  );
+                })
+            )
+        );
+      });
 
     return Promise.all(artifactPromises).then(artifactDeletePromises =>
       Promise.all([].concat(...artifactDeletePromises))
